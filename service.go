--- conflicted
+++ resolved
@@ -59,23 +59,6 @@
 
 	s.rr = roadrunner.NewServer(s.cfg.Workers)
 
-<<<<<<< HEAD
-	s.rr.Listen(Listener(s.log))
-
-	// we are going to keep all handlers withing the brokers
-	// so we can easier manage their state and configuration
-	s.brokers = service.NewContainer(s.log)
-	for name, e := range s.Brokers {
-		pipes := make([]*Pipeline, 0)
-		for _, p := range s.cfg.Pipelines {
-			if p.Broker == name {
-				pipes = append(pipes, p)
-			}
-		}
-
-		if err := e.Listen(pipes, s.exePool, s.error); err != nil {
-			return false, err
-=======
 	s.mu.Lock()
 	s.consuming = make(map[*Pipeline]bool)
 	for _, p := range s.Pipelines() {
@@ -89,7 +72,6 @@
 		s.services.Register(name, b)
 		if eb, ok := b.(EventProvider); ok {
 			eb.Listen(s.throw)
->>>>>>> 779d6bd1
 		}
 	}
 
@@ -182,13 +164,6 @@
 	return id, err
 }
 
-<<<<<<< HEAD
-// exec executed job using local RR server. Make sure that service is started.
-func (s *Service) exec(id string, j *Job) error {
-	j.Attempt++
-
-	ctx, err := j.Context(id)
-=======
 // Pipelines return all service pipelines.
 func (s *Service) Pipelines() Pipelines {
 	return s.cfg.pipelines
@@ -202,7 +177,6 @@
 	}
 
 	stat, err = b.Stat(pipe)
->>>>>>> 779d6bd1
 	if err != nil {
 		return nil, err
 	}
@@ -250,9 +224,6 @@
 		return err
 	}
 
-<<<<<<< HEAD
-	_, err = s.rr.Exec(&roadrunner.Payload{Body: j.Body(), Context: ctx})
-=======
 	if execPool != nil {
 		s.throw(EventPipelineConsuming, pipe)
 	} else {
@@ -272,7 +243,6 @@
 		Context: j.Context(id),
 	})
 
->>>>>>> 779d6bd1
 	if err == nil {
 		s.throw(EventJobComplete, &JobEvent{ID: id, Job: j, start: start, elapsed: time.Since(start)})
 	} else {
@@ -282,16 +252,9 @@
 	return err
 }
 
-<<<<<<< HEAD
-// error must be invoked when job is declared as failed.
-func (s *Service) error(id string, j *Job, err error) error {
-	s.log.Errorf("[jobs] fail `%s` [%s] (attempt: %v): \n%s", j.Job, id, j.Attempt, err.Error())
-	return err
-=======
 // register died job, can be used to move to fallback queue or log
 func (s *Service) error(id string, j *Job, err error) {
 	// nothing for now
->>>>>>> 779d6bd1
 }
 
 // throw handles service, server and pool events.
