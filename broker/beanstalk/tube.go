package beanstalk

import (
<<<<<<< HEAD
	"errors"
	"github.com/beanstalkd/go-beanstalk"
	"github.com/spiral/jobs"
=======
	"fmt"
	"github.com/beanstalkd/go-beanstalk"
	"github.com/spiral/jobs"
	"strconv"
	"sync"
	"sync/atomic"
	"time"
>>>>>>> 779d6bd1
)

type tube struct {
	active  int32
	pipe    *jobs.Pipeline
	mut     sync.Mutex
	tube    *beanstalk.Tube
	tubeSet *beanstalk.TubeSet
	reserve time.Duration

	// tube events
	lsn func(event int, ctx interface{})

	// stop channel
	wait chan interface{}

	// active operations
	muw sync.RWMutex
	wg  sync.WaitGroup

	// exec handlers
	execPool chan jobs.Handler
	err      jobs.ErrorHandler
}

type entry struct {
	id   uint64
	data []byte
}

func (e *entry) String() string {
	return fmt.Sprintf("%v", e.id)
}

// create new tube consumer and producer
func newTube(pipe *jobs.Pipeline, lsn func(event int, ctx interface{})) (*tube, error) {
	if pipe.String("tube", "") == "" {
		return nil, fmt.Errorf("missing `tube` parameter on beanstalk pipeline")
	}

	return &tube{
		pipe:    pipe,
		tube:    &beanstalk.Tube{Name: pipe.String("tube", "")},
		tubeSet: beanstalk.NewTubeSet(nil, pipe.String("tube", "")),
		reserve: pipe.Duration("reserve", time.Second),
		lsn:     lsn,
	}, nil
}

// associate tube with new do pool
func (t *tube) configure(execPool chan jobs.Handler, err jobs.ErrorHandler) error {
	t.execPool = execPool
	t.err = err

	return nil
}

// run consumers
func (t *tube) serve(connector connFactory) {
	t.wait = make(chan interface{})
	atomic.StoreInt32(&t.active, 1)

	// tube specific consume connection
	conn, err := connector.newConn()
	defer conn.Close()

	if err != nil {
		t.report(err)
		return
	}

	for {
		e, err := t.consume(conn)
		if err != nil {
			if isConnError(err) {
				t.report(err)
			}
			continue
		}

		if e == nil {
			return
		}

		h := <-t.execPool
		go func(h jobs.Handler, e *entry) {
			err := t.do(conn, h, e)
			t.execPool <- h
			t.wg.Done()

			if err != nil {
				t.report(err)
			}
		}(h, e)
	}
}

// fetch consume
func (t *tube) consume(cn *conn) (*entry, error) {
	t.muw.Lock()
	defer t.muw.Unlock()

	select {
	case <-t.wait:
		return nil, nil
	default:
		conn, err := cn.acquire()
		if err != nil {
			return nil, err
		}

		t.tubeSet.Conn = conn

		id, data, err := t.tubeSet.Reserve(t.reserve)
		if err != nil {
			cn.release(err)
			return nil, err
		}
		cn.release(nil)

		t.wg.Add(1)
		return &entry{id: id, data: data}, nil
	}
}

// do data
func (t *tube) do(cn *conn, h jobs.Handler, e *entry) error {
	j, err := unpack(e.data)
	if err != nil {
		return err
	}

	err = h(e.String(), j)

	conn, connErr := cn.acquire()
	if connErr != nil {
		return err
	}

	if err == nil {
		return cn.release(conn.Delete(e.id))
	}

	stat, statErr := conn.StatsJob(e.id)
	if statErr != nil {
		return cn.release(statErr)
	}

	t.err(e.String(), j, err)

	reserves, ok := strconv.Atoi(stat["reserves"])
	if ok != nil || !j.Options.CanRetry(reserves) {
		return cn.release(conn.Bury(e.id, 0))
	}

	return cn.release(conn.Release(e.id, 0, j.Options.RetryDuration()))
}

// stop tube consuming
func (t *tube) stop() {
	if atomic.LoadInt32(&t.active) == 0 {
		return
	}

	atomic.StoreInt32(&t.active, 0)

	close(t.wait)

	t.muw.Lock()
	t.wg.Wait()
	t.muw.Unlock()
}

// put data into pool or return error (no wait)
func (t *tube) put(cn *conn, attempt int, data []byte, delay, rrt time.Duration) (id string, err error) {
	conn, err := cn.acquire()
	if err != nil {
		return "", err
	}

	var bid uint64
	t.mut.Lock()
	t.tube.Conn = conn
	bid, err = t.tube.Put(data, 0, delay, rrt)
	t.mut.Unlock()

	cn.release(err)

	return strconv.FormatUint(bid, 10), err
}

// return tube stats
func (t *tube) stat(cn *conn) (stat *jobs.Stat, err error) {
	conn, err := cn.acquire()
	if err != nil {
		return nil, err
	}

	t.mut.Lock()
	t.tube.Conn = conn
	values, err := t.tube.Stats()
	t.mut.Unlock()

	cn.release(err)

	stat = &jobs.Stat{InternalName: t.tube.Name}

	if v, err := strconv.Atoi(values["current-jobs-ready"]); err == nil {
		stat.Queue = int64(v)
	}

	if v, err := strconv.Atoi(values["current-jobs-reserved"]); err == nil {
		stat.Active = int64(v)
	}

	if v, err := strconv.Atoi(values["current-jobs-delayed"]); err == nil {
		stat.Delayed = int64(v)
	}

	return stat, err
}

// report tube specific error
func (t *tube) report(err error) {
	t.lsn(jobs.EventPipelineError, &jobs.PipelineError{Pipeline: t.pipe, Caused: err})
}<|MERGE_RESOLUTION|>--- conflicted
+++ resolved
@@ -1,11 +1,6 @@
 package beanstalk
 
 import (
-<<<<<<< HEAD
-	"errors"
-	"github.com/beanstalkd/go-beanstalk"
-	"github.com/spiral/jobs"
-=======
 	"fmt"
 	"github.com/beanstalkd/go-beanstalk"
 	"github.com/spiral/jobs"
@@ -13,7 +8,6 @@
 	"sync"
 	"sync/atomic"
 	"time"
->>>>>>> 779d6bd1
 )
 
 type tube struct {
