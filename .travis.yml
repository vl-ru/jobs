language: go

sudo: required

go:
  - "1.11.x"

services:
  - docker

<<<<<<< HEAD
before_install:
  - cd tests
  - docker-compose up -d
  - cd ..
  - go version
  - sudo add-apt-repository -y ppa:ondrej/php && sudo apt-get update
  - sudo apt-get install -y php7.1-cli php7.1-xml php7.1-xdebug php7.1-dom php7.1-mbstring
  - sudo cp `which php7.1` `which php`
  - go get ./...
  - go build -o rr tests/main.go

=======
>>>>>>> 779d6bd1
install:
  - export GO111MODULE=on
  - go mod download
  - php -v
  - php -r "copy('https://getcomposer.org/installer', 'composer-setup.php');"
  - php composer-setup.php
  - php composer.phar install --no-interaction --prefer-source

before_script:
  - cd tests
  - docker-compose up -d
  - cd ..
  - go build -o rr-jobs cmd/rr-jobs/main.go
  - ./rr-jobs serve -c tests/.rr.yaml &

script:
  - go test -v -race -cover -coverprofile=jobs.txt -covermode=atomic
  - go test -v -race -cover ./broker/amqp -coverprofile=amqp.txt -covermode=atomic
  - go test -v -race -cover ./broker/local -coverprofile=local.txt -covermode=atomic
  - go test -v -race -cover ./broker/beanstalk -coverprofile=beanstalk.txt -covermode=atomic
  - go test -v -race -cover ./broker/sqs -coverprofile=sqs.txt -covermode=atomic
  - vendor/bin/phpunit --coverage-clover=coverage.xml

after_success:
  - bash <(curl -s https://codecov.io/bash) -f jobs.txt
  - bash <(curl -s https://codecov.io/bash) -f amqp.txt
  - bash <(curl -s https://codecov.io/bash) -f local.txt
  - bash <(curl -s https://codecov.io/bash) -f beanstalk.txt
  - bash <(curl -s https://codecov.io/bash) -f sqs.txt
  - bash <(curl -s https://codecov.io/bash) -f coverage.xml

jobs:
  include:
    - stage: Test
      env: "PHP=7.1"
      before_install:
        - sudo add-apt-repository -y ppa:ondrej/php
        - sudo apt-get update
        - sudo apt-get install -y php7.1-cli php7.1-mbstring php7.1-xml php7.1-xdebug
        - sudo cp `which php7.1` `which php`
    - stage: Test
      env: "PHP=7.2"
      before_install:
        - sudo add-apt-repository -y ppa:ondrej/php
        - sudo apt-get update
        - sudo apt-get install -y php7.2-cli php7.2-mbstring php7.2-xml php7.2-xdebug
        - sudo cp `which php7.2` `which php`
    - stage: Test
      env: "PHP=7.3"
      before_install:
        - sudo add-apt-repository -y ppa:ondrej/php
        - sudo apt-get update
        - sudo apt-get install -y php7.3-cli php7.3-mbstring php7.3-xml php7.3-xdebug
        - sudo cp `which php7.3` `which php`<|MERGE_RESOLUTION|>--- conflicted
+++ resolved
@@ -8,20 +8,6 @@
 services:
   - docker
 
-<<<<<<< HEAD
-before_install:
-  - cd tests
-  - docker-compose up -d
-  - cd ..
-  - go version
-  - sudo add-apt-repository -y ppa:ondrej/php && sudo apt-get update
-  - sudo apt-get install -y php7.1-cli php7.1-xml php7.1-xdebug php7.1-dom php7.1-mbstring
-  - sudo cp `which php7.1` `which php`
-  - go get ./...
-  - go build -o rr tests/main.go
-
-=======
->>>>>>> 779d6bd1
 install:
   - export GO111MODULE=on
   - go mod download
