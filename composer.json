--- conflicted
+++ resolved
@@ -11,13 +11,8 @@
   ],
   "require": {
     "php": "^7.1",
-<<<<<<< HEAD
-    "ramsey/uuid": "^3.8",
-    "spiral/common": "^1.0",
-=======
     "ext-json": "*",
     "psr/container": "1.0.0",
->>>>>>> 779d6bd1
     "spiral/roadrunner": "^1.1",
     "doctrine/inflector": "^1.3"
   },
